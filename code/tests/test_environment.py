import unittest
import logging
import random
import numpy as np

from code import environment


# Get logger
logger = logging.getLogger("__test_environment__")
logger.setLevel(logging.INFO)
c_handler = logging.StreamHandler()
logger.addHandler(c_handler)


class Test(unittest.TestCase):

    def test_run_env(self):
        rng = random.Random(13)
        env = environment.MountainCar(horizon_sec=10)
        rewards = []
        states = []
        hs = []
        dones = []
        # Collect actual data.
        logger.info("Running environment.")
        for s in range(11):
            ret_vals = env.step(rng.choice([0, 2]))
            logger.info("returned values: %r", ret_vals)
            reward, state, h, done = ret_vals
            rewards.append(reward)
            states.append(state)
            hs.append(h)
            dones.append(done)

        # The expected data.
        expected_rewards = [-1.0] * 11
        expected_states = np.array(
            [
                [-0.49917684, 0.00082316],
                [-0.49753669, 0.00164016],
                [-0.497091797, 0.000444889747],
                [-0.4978455, -0.0007537],
                [-0.49979216, -0.00194666],
                [-0.50291722, -0.00312506],
                [-0.50719729, -0.00428007],
                [-0.51260032, -0.00540303],
                [-0.51908583, -0.00648551],
                [-0.52660518, -0.00751935],
                [-0.53310198, -0.0064968],
            ]
        )
        expected_hs = list(range(1, 12))
        expected_dones = [False] * 9 + [True] * 2

        # Check correctness.
        self.assertEqual(rewards, expected_rewards)
        self.assertTrue(np.allclose(states, expected_states))
        self.assertEqual(hs, expected_hs)
        self.assertEqual(dones, expected_dones)

    def test_dt_equivalence(self):
        """Test that the environment behaves the same with different dt."""
        rng = random.Random(13)
        env_coarse = environment.MountainCar(horizon_sec=10, dt_sec=1.0)
        env_fine = environment.MountainCar(horizon_sec=10, dt_sec=0.2)
        logger.info("Running environment.")

        action = rng.choice([-1, 1])

        for second in range(12):
            action = rng.choice([-1, 1])

            for sub_second in range(5):
                # Fine environment.
                reward_fine, state_fine, h_fine, done_fine = env_fine.step(action)
                logger.info(
                    "s=%r/%r;  FINE: %r, %r, %r, %r",
                    second,
                    sub_second,
                    reward_fine,
                    state_fine,
                    h_fine,
                    done_fine,
                )

            # Coarse environment.
            reward_coarse, state_coarse, h_coarse, done_coarse = env_coarse.step(action)
            logger.info(
                "s=%r;  COARSE: %r, %r, %r, %r",
                second,
                reward_coarse,
                state_coarse,
                h_coarse,
                done_coarse,
            )

            self.assertEqual(reward_coarse, reward_fine)
            self.assertTrue(np.allclose(state_coarse, state_fine, atol=0.0, rtol=0.01))
            self.assertAlmostEqual(h_coarse, h_fine)
<<<<<<< HEAD
            self.assertEqual(done_coarse, done_fine)
=======
            self.assertEqual(done_coarse, done_fine)

    def test_create_trajectories(self):
        """Test that we can create trajectories."""
        rng = random.Random(13)
        policy = lambda state: rng.randint(0, 2)
        num_trajectories = 3
        horizon_sec = 10
        dt_sec = 0.001
        num_data_points_per_traj = int(horizon_sec / dt_sec)
        trajectories = environment.create_trajectories(
            num_trajectories, policy, horizon_sec, dt_sec)
        self.assertEqual(len(trajectories), num_trajectories)
        for states, rewards in trajectories:
            self.assertEqual(len(states), num_data_points_per_traj + 1)
            self.assertEqual(len(rewards), num_data_points_per_traj)
            
>>>>>>> 75ba661a
<|MERGE_RESOLUTION|>--- conflicted
+++ resolved
@@ -98,9 +98,6 @@
             self.assertEqual(reward_coarse, reward_fine)
             self.assertTrue(np.allclose(state_coarse, state_fine, atol=0.0, rtol=0.01))
             self.assertAlmostEqual(h_coarse, h_fine)
-<<<<<<< HEAD
-            self.assertEqual(done_coarse, done_fine)
-=======
             self.assertEqual(done_coarse, done_fine)
 
     def test_create_trajectories(self):
@@ -112,10 +109,9 @@
         dt_sec = 0.001
         num_data_points_per_traj = int(horizon_sec / dt_sec)
         trajectories = environment.create_trajectories(
-            num_trajectories, policy, horizon_sec, dt_sec)
+            num_trajectories, policy, horizon_sec, dt_sec
+        )
         self.assertEqual(len(trajectories), num_trajectories)
         for states, rewards in trajectories:
             self.assertEqual(len(states), num_data_points_per_traj + 1)
-            self.assertEqual(len(rewards), num_data_points_per_traj)
-            
->>>>>>> 75ba661a
+            self.assertEqual(len(rewards), num_data_points_per_traj)