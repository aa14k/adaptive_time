from pprint import pprint
from types import SimpleNamespace
from typing import Any, Dict, List, Tuple

import numpy as np

from adaptive_time.q_functions import QFunction


def generate_traj(
    env: Any,
    q_function: Any,
    max_horizon: int = None,
    action_repeat: int = 1,
    episode_i: int = 50,
) -> Tuple[Dict[str, Any], int]:
    """
    Generate a trajectory from the environment using the most fine-grain timescale
    - env (Any): An environment that somewhat follows Gym API
    - q_function (Any): The Q-function to learn from
    - max_horizon (int): Maximum horizon of the environment
    - action_repeat (int): repeat action N times

    """
    curr_obs = env.reset(episode_i)
    done = False
    obss = [curr_obs]
    acts = []
    rews = []
    horizon = 0
    while not done:
        curr_act = q_function.greedy_action(curr_obs)
        for _ in range(action_repeat + 1):
            reward, curr_obs, (_, horizon), done = env.step(curr_act)
            obss.append(curr_obs)
<<<<<<< HEAD
            print(curr_obs)
            acts.append(curr_act)
            rews.append(reward)
            print(horizon, done, reward)
=======
            # print(curr_obs)
            acts.append(curr_act)
            rews.append(reward)
            # print(horizon, done, reward)
>>>>>>> cf1fe4a9
            if done:
                break

    if max_horizon is not None:
        padding_to_add = max_horizon - horizon - 1
        obss.extend([curr_obs] * padding_to_add)
        acts.extend([curr_act] * padding_to_add)
        rews.extend([0] * padding_to_add)

    return (
        dict(
            obss=np.array(obss),
            acts=np.array(acts),
            rews=np.array(rews),
        ),
        horizon,
    )


def observe_discrete_traj(
    cont_traj: Dict[str, Any],
    observe_times: List[int],
) -> Dict[str, Any]:
    """
    Observes the discretized trajectory based on provided sampling time indices
    - cont_traj (Dict[str, Any]): The "continuous-time" trajectory
    - horizon (int): The length of the trajectory
    - observe_times (List[int]): The sampling time indices

    """
    return {key: value[observe_times] for key, value in cont_traj.items()}


def mc_policy_iteration(
    env: Any, q_function: QFunction, observation_sampler: Any, config: SimpleNamespace
):
    """
    Runs Monte Carlo Policy Iteration
    - env (Any): An environment that somewhat follows Gym API
    - q_function (Any): The Q-function to learn from
    - observation_sampler (Any): The sampler that indicates which time to observe the state
    - config (SimpleNamespace): The configuration of the learning algorithm

    config.budget: total number of samples we can observe
    config.num_trajs_per_update: the number of trajectories per policy iteration step

    """

    budget = config.budget
    num_trajs_per_update = config.num_trajs_per_update

    sample_i = 0
    iter_i = 0
    while sample_i < budget:
        traj_i = 0
        observe_times = observation_sampler.sample_time()

        cont_trajs = []
        disc_trajs = []
        ep_horizons = []
        while traj_i < num_trajs_per_update:
            # Observe "continuous-time" trajectory
            cont_traj, horizon = generate_traj(
                env,
                q_function,
                env.horizon,
                episode_i=iter_i * num_trajs_per_update + traj_i,
            )
            cont_trajs.append(cont_traj)

            # Discretize trajectory
            disc_traj = observe_discrete_traj(
                cont_traj,
                observe_times,
            )
            disc_trajs.append(disc_traj)
            ep_horizons.append(horizon)
            sample_i += len(observe_times)
            traj_i += 1

            # Check if we have broken the budget
            if sample_i >= budget:
                break

        aux = q_function.update(
            disc_trajs=disc_trajs,
            ep_horizons=ep_horizons,
            observe_times=observe_times,
            max_time=env.horizon,
<<<<<<< HEAD
            dt=env.dt_sec,
=======
            dt_sec=env.dt_sec,
>>>>>>> cf1fe4a9
        )

        if iter_i % config.log_frequency == 0:
            print(
                "Iteration {} ========================================".format(iter_i)
            )
            pprint(aux)

        iter_i += 1<|MERGE_RESOLUTION|>--- conflicted
+++ resolved
@@ -33,17 +33,10 @@
         for _ in range(action_repeat + 1):
             reward, curr_obs, (_, horizon), done = env.step(curr_act)
             obss.append(curr_obs)
-<<<<<<< HEAD
             print(curr_obs)
             acts.append(curr_act)
             rews.append(reward)
             print(horizon, done, reward)
-=======
-            # print(curr_obs)
-            acts.append(curr_act)
-            rews.append(reward)
-            # print(horizon, done, reward)
->>>>>>> cf1fe4a9
             if done:
                 break
 
@@ -133,11 +126,7 @@
             ep_horizons=ep_horizons,
             observe_times=observe_times,
             max_time=env.horizon,
-<<<<<<< HEAD
-            dt=env.dt_sec,
-=======
             dt_sec=env.dt_sec,
->>>>>>> cf1fe4a9
         )
 
         if iter_i % config.log_frequency == 0:
