--- conflicted
+++ resolved
@@ -2,14 +2,9 @@
 
 
 class MountainCar(object):
-<<<<<<< HEAD
-    def __init__(self, horizon):
-        self.horizon = horizon
-=======
     def __init__(self, horizon_sec=200., dt_sec=1.0):
         self.horizon_sec = horizon_sec
         self.dt_sec = dt_sec
->>>>>>> 37187a41
         self.means = np.array([0, 1.0])
         self.reset()
 
@@ -19,24 +14,11 @@
         self.pos = -0.5
         self.vel = 0.0
         self.done = False
-<<<<<<< HEAD
-        self.h = -1
-=======
         self.h = 0
->>>>>>> 37187a41
         return [self.pos, self.vel]
 
     def step(self, action):
         action = [-1, 0, 1][action]
-<<<<<<< HEAD
-        self.h += 1
-        self.vel = max(
-            min(self.vel + 0.001 * action + -0.0025 * np.cos(3 * self.pos), 0.07), -0.07
-        )
-        reward = 0
-
-        if self.pos > 0.6:
-=======
         self.h += self.dt_sec
         self.vel = max(min(
             (self.vel + self.dt_sec *(0.001 * action + -0.0025 * np.cos(3 * self.pos))),
@@ -44,23 +26,9 @@
 
         if self.pos >= 0.6:
             # At goal; stay there.
->>>>>>> 37187a41
             self.pos = 0.6
             reward = 0.0
         else:
-<<<<<<< HEAD
-            self.pos = max(self.pos + self.vel, -1.2)
-
-        if self.h == self.horizon - 1:
-            self.done = True
-            if self.pos < 0.6:
-                reward = -1.0
-            else:
-                reward = 0.0
-
-        return reward, np.array([self.pos, self.vel]), self.h, self.done
-
-=======
             # Not at goal; move.
             self.pos = max(self.pos + self.dt_sec * self.vel, -1.2)
             reward = -1.0
@@ -71,7 +39,6 @@
         return reward, np.array([self.pos, self.vel]), self.h, self.done
 
 
->>>>>>> 37187a41
     # Code for broadcasting Mountain Car, might be useful later.
 
     """
